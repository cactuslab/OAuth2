--- conflicted
+++ resolved
@@ -310,14 +310,10 @@
 	}
 	
 	/**
-<<<<<<< HEAD
 		Parse a query string into a dictionary of String: String pairs.
-=======
-		Parse a query string into a dictionary of string: string pairs.
 	
 		If you're retrieving a query or fragment from NSURLComponents, use the `percentEncoded##` variant as the others
 		automatically perform percent decoding, potentially messing with your query string.
->>>>>>> 648c1e98
 	 */
 	public class func paramsFromQuery(query: String) -> [String: String] {
 		let parts = split(query, maxSplit: .max, allowEmptySlices: false) { $0 == "&" }
@@ -344,7 +340,7 @@
 		
 		// "error_description" is optional, we prefer it if it's present
 		if let err_msg = params["error_description"] as? String {
-			message = err_msg.stringByReplacingOccurrencesOfString("+", withString: " ")
+			message = err_msg
 		}
 		
 		// the "error" response is required for error responses
