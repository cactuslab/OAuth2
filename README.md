--- conflicted
+++ resolved
@@ -60,25 +60,20 @@
 ### 3. Authorize the User
 
 By default the OS browser will be used for authorization if there is no access token present in the keychain.
-To start authorization call **`authorize()`** or the convenience method `authorizeEmbeddedFrom(<# view controller #>)`.
-
-<<<<<<< HEAD
+To start authorization call **`authorize()`** or the convenience method `authorizeEmbeddedFrom(<# UIViewController or NSWindow #>)`.
+
 The latter configures `authConfig` like so: changes `authorizeEmbedded` to `true` and sets a root view controller, from which to present the login screen, as `authorizeContext`.
 See [_Advanced Settings_](#advanced-settings) for other options.
-=======
-**Starting with iOS 9**, `SFSafariViewController` will be used when enabling embedded authorization, meaning **you must intercept the callback in your app delegate** or explicitly use the old login screen (see below).
-Embedded authorization on OS X requires 10.10.
->>>>>>> cd9520f5
 
 **Starting with iOS 9**, `SFSafariViewController` will be used when enabling embedded authorization.
 
 ```swift
 oauth2.authConfig.authorizeEmbedded = true
-oauth2.authConfig.authorizeContext = <# presenting view controller #>
+oauth2.authConfig.authorizeContext = <# presenting view controller / window #>
 oauth2.authorize()
 
 // for embedded authorization you can just use:
-oauth2.authorizeEmbeddedFrom(<# presenting view controller #>)
+oauth2.authorizeEmbeddedFrom(<# presenting view controller / window #>)
 ```
 
 When using the OS browser or the iOS 9 Safari view controller, you will need to **intercept the callback** in your app delegate.
@@ -165,10 +160,18 @@
 
 ```swift
 let vc = <# presenting view controller #>
-let web = oauth2.authorizeEmbeddedFrom(vc, params: nil)
+let web = oauth2.authorizeEmbeddedFrom(vc)
 oauth2.afterAuthorizeOrFailure = { wasFailure, error in
     web.dismissViewControllerAnimated(true, completion: nil)
 }
+```
+
+**Modal OS X **:
+
+```swift
+let win = <# window to present from #>
+// if `win` is nil, will open a new window
+oauth2.authorizeEmbeddedFrom(win)
 ```
 
 **iOS/OS X browser**:
@@ -306,16 +309,10 @@
         headers: [String: String]? = nil)
         -> Alamofire.Request
     {
-<<<<<<< HEAD
-        var hdrs = headers ?? [:]
-        if let access = accessToken {
-            hdrs["Authorization"] = "Bearer \(access)"
-=======
         
         var hdrs = headers ?? [:]
         if let token = accessToken {
             hdrs["Authorization"] = "Bearer \(token)"
->>>>>>> cd9520f5
         }
         return Alamofire.request(
             method,
