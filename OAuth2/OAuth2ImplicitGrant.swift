//
//  OAuth2ImplicitGrant.swift
//  OAuth2
//
//  Created by Pascal Pfiffner on 6/9/14.
//  Copyright 2014 Pascal Pfiffner
//
//  Licensed under the Apache License, Version 2.0 (the "License");
//  you may not use this file except in compliance with the License.
//  You may obtain a copy of the License at
//
//    http://www.apache.org/licenses/LICENSE-2.0
//
//  Unless required by applicable law or agreed to in writing, software
//  distributed under the License is distributed on an "AS IS" BASIS,
//  WITHOUT WARRANTIES OR CONDITIONS OF ANY KIND, either express or implied.
//  See the License for the specific language governing permissions and
//  limitations under the License.
//

import Foundation


/**
 *  Class to handle OAuth2 requests for public clients, such as distributed Mac/iOS Apps.
 */
public class OAuth2ImplicitGrant: OAuth2
{
	public override func authorizeURLWithRedirect(redirect: String?, scope: String?, params: [String: String]?) -> NSURL {
		return authorizeURL(authURL!, redirect: redirect, scope: scope, responseType: "token", params: params)
	}
	
	public override func handleRedirectURL(redirect: NSURL) {
		logIfVerbose("Handling redirect URL \(redirect.description)")
		
		var error: NSError?
		var comp = NSURLComponents(URL: redirect, resolvingAgainstBaseURL: true)
		
		// token should be in the URL fragment
<<<<<<< HEAD
		if let fragment = comp?.fragment where count(fragment) > 0 {
			let params = OAuth2ImplicitGrant.paramsFromQuery(fragment)
			if let token = params["access_token"] where count(token) > 0 {
=======
		if nil != comp && nil != comp!.fragment && countElements(comp!.fragment!) > 0 {
			let params = OAuth2ImplicitGrant.paramsFromQuery(comp!.percentEncodedFragment!)
			if let token = params["access_token"] {
>>>>>>> 648c1e98
				if let tokType = params["token_type"] {
					if "bearer" == tokType.lowercaseString {
						
						// got a "bearer" token, use it if state checks out
						if let tokState = params["state"] {
							if tokState == state {
								accessToken = token
								accessTokenExpiry = nil
								if let expires = params["expires_in"]?.toInt() {
									accessTokenExpiry = NSDate(timeIntervalSinceNow: NSTimeInterval(expires))
								}
								logIfVerbose("Successfully extracted access token \(token)")
								didAuthorize(params)
								return
							}
							
							error = genOAuth2Error("Invalid state \(tokState), will not use the token", .InvalidState)
						}
						else {
							error = genOAuth2Error("No state returned, will not use the token", .InvalidState)
						}
					}
					else {
						error = genOAuth2Error("Only \"bearer\" token is supported, but received \"\(tokType)\"", .Unsupported)
					}
				}
				else {
					error = genOAuth2Error("No token type received, will not use the token", .PrerequisiteFailed)
				}
			}
			else {
				error = OAuth2ImplicitGrant.errorForAccessTokenErrorResponse(params)
			}
		}
		else {
			error = genOAuth2Error("Invalid redirect URL: \(redirect)", .PrerequisiteFailed)
		}
		
		// log, if needed, then report back
		logIfVerbose("Error handling redirect URL: \(error!.localizedDescription)")
		didFail(error)
	}
}
<|MERGE_RESOLUTION|>--- conflicted
+++ resolved
@@ -37,15 +37,9 @@
 		var comp = NSURLComponents(URL: redirect, resolvingAgainstBaseURL: true)
 		
 		// token should be in the URL fragment
-<<<<<<< HEAD
-		if let fragment = comp?.fragment where count(fragment) > 0 {
+		if let fragment = comp?.percentEncodedFragment where count(fragment) > 0 {
 			let params = OAuth2ImplicitGrant.paramsFromQuery(fragment)
 			if let token = params["access_token"] where count(token) > 0 {
-=======
-		if nil != comp && nil != comp!.fragment && countElements(comp!.fragment!) > 0 {
-			let params = OAuth2ImplicitGrant.paramsFromQuery(comp!.percentEncodedFragment!)
-			if let token = params["access_token"] {
->>>>>>> 648c1e98
 				if let tokType = params["token_type"] {
 					if "bearer" == tokType.lowercaseString {
 						
