--- conflicted
+++ resolved
@@ -121,19 +121,10 @@
 	    - secret_in_body (bool, false by default, forces code grant flow to use the request body for the client secret)
 	    - token_assume_unexpired (bool, true by default, uses access token that do not come with an "expires_in" parameter)
 	
-<<<<<<< HEAD
-	NOTE that you **should** supply at least `client_id` and `authorize_uri` upon authorization. If you forget the former an empty string
-	will be used, throwing errors later on, if you forget the latter `http://localhost` will be used.
-	*/
-	public init(settings: OAuth2JSON) {
-		self.settings = settings
-		
-=======
 	    NOTE that you **must** supply at least `client_id` and `authorize_uri` upon initialization. If you forget the former a _fatalError_
 	    will be raised, if you forget the latter `http://localhost` will be used.
 	 */
 	public override init(settings: OAuth2JSON) {
->>>>>>> 1d772b26
 		clientId = settings["client_id"] as? String ?? ""
 		clientSecret = settings["client_secret"] as? String
 		
@@ -170,8 +161,7 @@
 	}
 	
 	/** Updates the token properties according to the items found in the passed dictionary. */
-<<<<<<< HEAD
-	func updateFromKeychainItems(items: [String: NSCoding]) {
+	override func updateFromKeychainItems(items: [String: NSCoding]) {
 		guard let token = items["accessToken"] as? String where !token.isEmpty else { return }
 		if let date = items["accessTokenDate"] as? NSDate {
 			if date == date.laterDate(NSDate()) {
@@ -183,62 +173,22 @@
 				logIfVerbose("Found access token but it seems to have expired")
 			}
 		}
+		else if accessTokenAssumeUnexpired {
+			logIfVerbose("Found access token but no expiration date, assuming unexpired (set `accessTokenAssumeUnexpired` to discard)")
+			accessToken = token
+		}
 		else {
-			logIfVerbose("Found access token but no expiration date, discarding")
-		}
-	}
-	
-	/** Stores our current token(s) in the keychain. */
-	private func storeToKeychain() {
-		guard let items = storableKeychainItems() else { return }
-		logIfVerbose("Storing tokens to keychain")
-		
-		let keychain = Keychain(serviceName: authURL.description)
-		let key = ArchiveKey(keyName: OAuth2KeychainTokenKey, object: items)
-		if let error = keychain.update(key) {
-			NSLog("Failed to store tokens to keychain: \(error.localizedDescription)")
-=======
-	override func updateFromKeychainItems(items: [String: NSCoding]) {
-		if let token = items["accessToken"] as? String where !token.isEmpty {
-			if let date = items["accessTokenDate"] as? NSDate {
-				if date == date.laterDate(NSDate()) {
-					logIfVerbose("Found access token, valid until \(date)")
-					accessTokenExpiry = date
-					accessToken = token
-				}
-				else {
-					logIfVerbose("Found access token but it seems to have expired")
-				}
-			}
-			else if accessTokenAssumeUnexpired {
-				logIfVerbose("Found access token but not how long it's valid, assuming unexpired")
-				accessToken = token
-			}
-			else {
-				logIfVerbose("Found access token but no expiration date, discarding (set `accessTokenAssumeUnexpired` to true to still use it)")
-			}
->>>>>>> 1d772b26
+			logIfVerbose("Found access token but no expiration date, discarding (set `accessTokenAssumeUnexpired` to true to still use it)")
 		}
 	}
 	
 	/** Returns a dictionary of our tokens and expiration date, ready to be stored to the keychain. */
-<<<<<<< HEAD
-	func storableKeychainItems() -> [String: NSCoding]? {
+	override func storableKeychainItems() -> [String: NSCoding]? {
 		guard let access = accessToken where !access.isEmpty else { return nil }
 		
 		var items: [String: NSCoding] = ["accessToken": access]
 		if let date = accessTokenExpiry where date == date.laterDate(NSDate()) {
 			items["accessTokenDate"] = date
-=======
-	override func storableKeychainItems() -> [String: NSCoding]? {
-		if let access = accessToken where !access.isEmpty {
-			var items: [String: NSCoding] = ["accessToken": access]
-			
-			if let date = accessTokenExpiry where date == date.laterDate(NSDate()) {
-				items["accessTokenDate"] = date
-			}
-			return items
->>>>>>> 1d772b26
 		}
 		return items
 	}
@@ -267,13 +217,8 @@
 	    IF you have `authConfig` set up sufficiently. If `authConfig` is not set up sufficiently this method will end up calling the
 	    `onFailure` callback.
 	 */
-<<<<<<< HEAD
 	public func authorize(params params: [String: String]? = nil, autoDismiss: Bool = true) {
-		tryToObtainAccessToken() { success in
-=======
-	public func authorize(params: [String: String]? = nil, autoDismiss: Bool = true) {
 		tryToObtainAccessTokenIfNeeded() { success in
->>>>>>> 1d772b26
 			if success {
 				self.didAuthorize(OAuth2JSON())
 			}
@@ -312,7 +257,6 @@
 	}
 	
 	/**
-<<<<<<< HEAD
 	Indicates, in the callback, whether the client has been able to obtain an access token that is likely to still
 	work (but there is no guarantee).
 	
@@ -322,19 +266,7 @@
 	
 	- parameter callback: The callback to call once the client knows whether it has an access token or not
 	*/
-	func tryToObtainAccessToken(callback: ((success: Bool) -> Void)) {
-=======
-	    Indicates, in the callback, whether the client has been able to obtain an access token that is likely to still
-	    work (but there is no guarantee).
-	    
-	    This method calls the callback immediately with the result of `hasUnexpiredAccessToken()`. Subclasses such as
-	    the code grant however might perform a refresh token call and only call the callback after this succeeds or
-	    fails.
-	    
-	    :param: callback The callback to call once the client knows whether it has an access token or not
-	 */
 	func tryToObtainAccessTokenIfNeeded(callback: ((success: Bool) -> Void)) {
->>>>>>> 1d772b26
 		callback(success: hasUnexpiredAccessToken())
 	}
 	
@@ -483,47 +415,6 @@
 		return OAuth2Request(URL: url, oauth: self, cachePolicy: .ReturnCacheDataElseLoad, timeoutInterval: 20)
 	}
 	
-<<<<<<< HEAD
-	/**
-	Perform the supplied request and call the callback with the response JSON dict or an error.
-	
-	This implementation uses the shared `NSURLSession` and executes a data task. If the server responds with an error, this will be
-	converted into an NSError instance with information supplied in the response JSON (if availale), using `errorForErrorResponse`.
-	
-	- parameter request: The request to execute
-	- parameter callback: The callback to call when the request completes/fails; data and error are mutually exclusive
-	*/
-	public func performRequest(request: NSURLRequest, callback: ((data: NSData?, status: Int?, error: NSError?) -> Void)) {
-		let task = URLSession().dataTaskWithRequest(request) { sessData, sessResponse, error in
-			if let error = error {
-				callback(data: nil, status: nil, error: error)
-			}
-			else if let data = sessData, let http = sessResponse as? NSHTTPURLResponse {
-				callback(data: data, status: http.statusCode, error: nil)
-			}
-			else {
-				let error = genOAuth2Error("Unknown response \(sessResponse) with data “\(nil != sessData ? NSString(data: sessData!, encoding: NSUTF8StringEncoding) : nil)”", .NetworkError)
-				callback(data: nil, status: nil, error: error)
-			}
-		}
-		task?.resume()
-	}
-	
-	func URLSession() -> NSURLSession {
-		if nil == session {
-			if let delegate = sessionDelegate {
-				let config = NSURLSessionConfiguration.defaultSessionConfiguration()
-				session = NSURLSession(configuration: config, delegate: delegate, delegateQueue: nil)
-			}
-			else {
-				session = NSURLSession.sharedSession()
-			}
-		}
-		return session!
-	}
-	
-=======
->>>>>>> 1d772b26
 	
 	// MARK: - Utilities
 	
@@ -533,7 +424,6 @@
 	This method extracts token data and fills the receiver's properties accordingly. If the JSON contains an "error" key, will parse
 	the error and throw it.
 	
-<<<<<<< HEAD
 	- parameter data: NSData returned from the call
 	- returns: An OAuth2JSON instance with token data; may contain additional information
 	*/
@@ -543,12 +433,6 @@
 				throw errorForErrorResponse(json)
 			}
 			
-=======
-	    :returns: An OAuth2JSON instance with token data; may contain additional information
-	 */
-	func parseAccessTokenResponse(data: NSData, error: NSErrorPointer) -> OAuth2JSON? {
-		if let json = NSJSONSerialization.JSONObjectWithData(data, options: nil, error: error) as? OAuth2JSON {
->>>>>>> 1d772b26
 			if let access = json["access_token"] as? String {
 				accessToken = access
 			}
@@ -561,127 +445,9 @@
 			}
 			return json
 		}
-		if let err = error.memory where err.domain == NSCocoaErrorDomain && 3840 == err.code {		// JSON parse error
-			var msg = err.localizedFailureReason
-			msg = msg ?? err.userInfo?["NSDebugDescription"] as? String
-			error.memory = genOAuth2Error(msg ?? err.localizedDescription, .JSONParserError)
-		}
 		if let str = NSString(data: data, encoding: NSUTF8StringEncoding) {
 			logIfVerbose("Unparsable JSON was: \(str)")		// TODO: we'll never get here, will we?
 		}
 		throw genOAuth2Error("Error parsing token response")	// TODO: we'll never get here either, will we?
 	}
-<<<<<<< HEAD
-	
-	/**
-	    Create a query string from a dictionary of string: string pairs.
-	
-	    This method does **form encode** the value part. If you're using NSURLComponents you want to assign the return
-	    value to `percentEncodedQuery`, NOT `query` as this would double-encode the value.
-	 */
-	public final class func queryStringFor(params: [String: String]) -> String {
-		var arr: [String] = []
-		for (key, val) in params {
-			arr.append("\(key)=\(val.wwwFormURLEncodedString)")
-		}
-		return "&".join(arr)
-	}
-	
-	/**
-	    Parse a query string into a dictionary of String: String pairs.
-	
-	    If you're retrieving a query or fragment from NSURLComponents, use the `percentEncoded##` variant as the others
-	    automatically perform percent decoding, potentially messing with your query string.
-	 */
-	public final class func paramsFromQuery(query: String) -> [String: String] {
-		let parts = split(query.characters, maxSplit: .max, allowEmptySlices: false) { $0 == "&" }.map { String($0) }
-		var params = [String: String](minimumCapacity: parts.count)
-		for part in parts {
-			let subparts = split(part.characters, maxSplit: .max, allowEmptySlices: false) { $0 == "=" }.map { String($0) }
-			if 2 == subparts.count {
-				params[subparts[0]] = subparts[1].wwwFormURLDecodedString
-			}
-		}
-		
-		return params
-	}
-	
-	/**
-	Handles access token error response.
-	
-	- parameter params: The URL parameters passed into the redirect URL upon error
-	- parameter fallback: The message string to use in case no error description is found in the parameters
-	- returns: An NSError instance with the "best" localized error key and all parameters in the userInfo dictionary;
-	domain "OAuth2ErrorDomain", code 600
-	*/
-	func errorForErrorResponse(params: OAuth2JSON, fallback: String? = nil) -> NSError {
-		var message = ""
-		
-		// "error_description" is optional, we prefer it if it's present
-		if let err_msg = params["error_description"] as? String {
-			message = err_msg
-		}
-		
-		// the "error" response is required for error responses
-		if message.isEmpty {
-			if let err_code = params["error"] as? String {
-				switch err_code {
-				case "invalid_request":
-					message = "The request is missing a required parameter, includes an invalid parameter value, includes a parameter more than once, or is otherwise malformed."
-				case "unauthorized_client":
-					message = "The client is not authorized to request an access token using this method."
-				case "access_denied":
-					message = "The resource owner or authorization server denied the request."
-				case "unsupported_response_type":
-					message = "The authorization server does not support obtaining an access token using this method."
-				case "invalid_scope":
-					message = "The requested scope is invalid, unknown, or malformed."
-				case "server_error":
-					message = "The authorization server encountered an unexpected condition that prevented it from fulfilling the request."
-				case "temporarily_unavailable":
-					message = "The authorization server is currently unable to handle the request due to a temporary overloading or maintenance of the server."
-				default:
-					message = "Authorization error: \(err_code)."
-				}
-			}
-		}
-		
-		// still unknown, oh well
-		if message.isEmpty {
-			message = fallback ?? "Unknown error."
-		}
-		
-		return genOAuth2Error(message, .AuthorizationError)
-	}
-	
-	/**
-	    Debug logging, will only log if `verbose` is YES.
-	 */
-	func logIfVerbose(log: String) {
-		if verbose {
-			print("OAuth2: \(log)")
-		}
-	}
 }
-
-
-/**
-    Helper function to ensure that the callback is executed on the main thread.
- */
-func callOnMainThread(callback: (Void -> Void)) {
-	if NSThread.isMainThread() {
-		callback()
-	}
-	else {
-		dispatch_sync(dispatch_get_main_queue(), callback)
-	}
-}
-
-/**
-    Convenience function to create an error in the "OAuth2ErrorDomain" error domain.
- */
-public func genOAuth2Error(message: String, _ code: OAuth2Error = .Generic) -> NSError {
-	return NSError(domain: OAuth2ErrorDomain, code: code.rawValue, userInfo: [NSLocalizedDescriptionKey: message])
-=======
->>>>>>> 1d772b26
-}
